--- conflicted
+++ resolved
@@ -238,22 +238,10 @@
         name = obj.get("name")
         kind = obj.get("kind")
         uuid = build_uuid(obj.get("id"))
-<<<<<<< HEAD
         metadata = build_metadata(kind, framework_runtime=kind, **obj.get("metadata", {}))
         spec = build_spec(kind, framework_runtime=kind, validate=validate, **obj.get("spec", {}))
         status = build_status(kind, framework_runtime=kind, **obj.get("status", {}))
-
-=======
-        metadata = build_metadata(kind, layer_digitalhub="digitalhub_core", **obj.get("metadata", {}))
-        spec = build_spec(
-            kind,
-            layer_digitalhub="digitalhub_core",
-            validate=validate,
-            **obj.get("spec", {}),
-        )
-        status = build_status(kind, layer_digitalhub="digitalhub_core", **obj.get("status", {}))
         user = obj.get("user")
->>>>>>> 9f820949
         return {
             "project": project,
             "name": name,
